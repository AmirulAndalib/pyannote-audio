--- conflicted
+++ resolved
@@ -119,13 +119,8 @@
         # classes should be detected. therefore, we postpone the definition of
         # specifications to setup()
 
-<<<<<<< HEAD
     def setup(self):
         super().setup()
-=======
-    def setup(self, stage: Optional[str] = None):
-        super().setup(stage=stage)
->>>>>>> 7379f1c8
 
         self.specifications = Specifications(
             classes=self.classes,
